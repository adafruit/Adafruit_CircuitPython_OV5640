--- conflicted
+++ resolved
@@ -17,10 +17,7 @@
 """
 
 import struct
-<<<<<<< HEAD
-=======
 
->>>>>>> 8cd38a69
 import board
 import busio
 import digitalio
